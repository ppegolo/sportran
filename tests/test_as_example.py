# -*- coding: utf-8 -*-


<<<<<<< HEAD
def test_example_NaCl(filepath_tests):
=======
def test_example_NaCl():
>>>>>>> 29a2d7db
    import numpy as np
    import os
    import thermocepstrum as tc

    print(os.environ)

    jfile = tc.i_o.TableFile(filepath_tests + '/data/NaCl.dat', group_vectors=True)
    jfile.read_datalines(start_step=0, NSTEPS=0, select_ckeys=['Temp', 'flux', 'vcm[1]'])
    DT_FS = 5.0   # time step [fs]
    TEMPERATURE = np.mean(jfile.data['Temp'])   # temperature [K]
    VOLUME = 40.21**3   # volume [A^3]
    print('T = {:f} K'.format(TEMPERATURE))
    print('V = {:f} A^3'.format(VOLUME))

    j = tc.HeatCurrent([jfile.data['flux'], jfile.data['vcm[1]']], DT_FS=DT_FS, UNITS='metal', TEMPERATURE=TEMPERATURE,
                       VOLUME=VOLUME)
    print(j.Nyquist_f_THz)

    FSTAR_THZ = 14.0
    jf = j.resample(fstar_THz=FSTAR_THZ, plot=False, freq_units='thz')
    jf.cepstral_analysis()
    print('K of AIC_min = {:d}'.format(jf.dct.aic_Kmin))
    print('AIC_min = {:f}'.format(jf.dct.aic_min))
    print(jf.cepstral_log)

    assert abs(jf.dct.aic_min - 1410.555757) < 1.0e-6
    assert jf.dct.aic_Kmin == 3
    assert abs(jf.kappa_Kmin - 0.498310) < 1.0e-6
    assert abs(jf.kappa_Kmin_std - 0.028018) < 1.0e-6
    print('*********************\n   TEST:  passed.\n*********************\n')


def test_example_SiO2(filepath_tests):

    import os
    import thermocepstrum as tc

    print(os.environ)

    jfile = tc.i_o.TableFile(filepath_tests + '/data/Silica.dat', group_vectors=True)
    jfile.read_datalines(start_step=0, NSTEPS=0, select_ckeys=['flux1'])
    DT_FS = 1.0   # time step [fs]
    TEMPERATURE = 1065.705630   # temperature [K]
    VOLUME = 3130.431110818   # volume [A^3]

    j = tc.HeatCurrent(jfile.data['flux1'], DT_FS=DT_FS, UNITS='metal', TEMPERATURE=TEMPERATURE, VOLUME=VOLUME)
    print(j.Nyquist_f_THz)

    FSTAR_THZ = 28.0
    jf = j.resample(fstar_THz=FSTAR_THZ, plot=False, freq_units='thz')
    jf.cepstral_analysis()
    print('K of AIC_min = {:d}'.format(jf.dct.aic_Kmin))
    print('AIC_min = {:f}'.format(jf.dct.aic_min))
    print(jf.cepstral_log)

    assert abs(jf.dct.aic_min - 2820.804281) < 1.0e-6
    assert jf.dct.aic_Kmin == 37
    assert abs(jf.kappa_Kmin - 2.484534) < 1.0e-6
    assert abs(jf.kappa_Kmin_std - 0.256596) < 1.0e-6
    print('*********************\n   TEST:  passed.\n*********************\n')


if __name__ == '__main__':
    test_example_NaCl()
    test_example_SiO2()<|MERGE_RESOLUTION|>--- conflicted
+++ resolved
@@ -1,11 +1,7 @@
 # -*- coding: utf-8 -*-
 
 
-<<<<<<< HEAD
 def test_example_NaCl(filepath_tests):
-=======
-def test_example_NaCl():
->>>>>>> 29a2d7db
     import numpy as np
     import os
     import thermocepstrum as tc
