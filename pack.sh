--- conflicted
+++ resolved
@@ -2,25 +2,13 @@
 
 
 python -m pip install --user --upgrade setuptools wheel
+python -m pip install --user --upgrade twine
 
-<<<<<<< HEAD
 cd thermocepstrum
 python setup.py sdist bdist_wheel
-
-# to test on this machin
-# python -m pip install dist/dokr-0.1-py3-none-any.whl
-
-python -m pip install --user --upgrade twine
-python -m twine upload --repository-url https://test.pypi.org/legacy/ dist/*
-=======
-python setup.py sdist bdist_wheel
-
-python -m pip install --user --upgrade twine
 
 echo
 echo "==========================="
 echo "| upload file with command |"
 echo "==========================="
 echo 'python3 -m twine upload --repository-url https://test.pypi.org/legacy/ dist/*'
->>>>>>> 6c7b3608
-
